from __future__ import annotations as _annotations

import json
from collections.abc import Sequence
from dataclasses import dataclass
from datetime import timezone
<<<<<<< HEAD
from decimal import Decimal
from typing import Any, Union, cast
=======
from typing import Any, cast
>>>>>>> 6e47a801

import pytest
from inline_snapshot import snapshot

from pydantic_ai import Agent, ModelHTTPError, ModelRetry
from pydantic_ai.builtin_tools import WebSearchTool
from pydantic_ai.exceptions import UserError
from pydantic_ai.messages import (
    ImageUrl,
    ModelRequest,
    ModelResponse,
    RetryPromptPart,
    SystemPromptPart,
    TextPart,
    ThinkingPart,
    ToolCallPart,
    ToolReturnPart,
    UserPromptPart,
)
from pydantic_ai.tools import RunContext
from pydantic_ai.usage import RequestUsage, RunUsage

from ..conftest import IsDatetime, IsInstance, IsNow, raise_if_exception, try_import

with try_import() as imports_successful:
    import cohere
    from cohere import (
        AssistantMessageResponse,
        AsyncClientV2,
        ChatResponse,
        TextAssistantMessageResponseContentItem,
        ToolCallV2,
        ToolCallV2Function,
    )
    from cohere.core.api_error import ApiError

    from pydantic_ai.models.cohere import CohereModel
    from pydantic_ai.providers.cohere import CohereProvider

    MockChatResponse = ChatResponse | Exception

pytestmark = [
    pytest.mark.skipif(not imports_successful(), reason='cohere not installed'),
    pytest.mark.anyio,
]


def test_init():
    m = CohereModel('command-r7b-12-2024', provider=CohereProvider(api_key='foobar'))
    assert m.model_name == 'command-r7b-12-2024'
    assert m.system == 'cohere'
    assert m.base_url == 'https://api.cohere.com'


@dataclass
class MockAsyncClientV2:
    completions: MockChatResponse | Sequence[MockChatResponse] | None = None
    index = 0

    @classmethod
    def create_mock(cls, completions: MockChatResponse | Sequence[MockChatResponse]) -> AsyncClientV2:
        return cast(AsyncClientV2, cls(completions=completions))

    async def chat(self, *_args: Any, **_kwargs: Any) -> ChatResponse:
        assert self.completions is not None
        if isinstance(self.completions, Sequence):
            raise_if_exception(self.completions[self.index])
            response = cast(ChatResponse, self.completions[self.index])
        else:
            raise_if_exception(self.completions)
            response = cast(ChatResponse, self.completions)
        self.index += 1
        return response


def completion_message(message: AssistantMessageResponse, *, usage: cohere.Usage | None = None) -> ChatResponse:
    return ChatResponse(
        id='123',
        finish_reason='COMPLETE',
        message=message,
        usage=usage,
    )


async def test_request_simple_success(allow_model_requests: None):
    c = completion_message(
        AssistantMessageResponse(
            content=[
                TextAssistantMessageResponseContentItem(text='world'),
            ],
        )
    )
    mock_client = MockAsyncClientV2.create_mock(c)
    m = CohereModel('command-r7b-12-2024', provider=CohereProvider(cohere_client=mock_client))
    agent = Agent(m)

    result = await agent.run('hello')
    assert result.output == 'world'
    assert result.usage() == snapshot(RunUsage(requests=1))

    # reset the index so we get the same response again
    mock_client.index = 0  # type: ignore

    result = await agent.run('hello', message_history=result.new_messages())
    assert result.output == 'world'
    assert result.usage() == snapshot(RunUsage(requests=1))
    assert result.all_messages() == snapshot(
        [
            ModelRequest(parts=[UserPromptPart(content='hello', timestamp=IsNow(tz=timezone.utc))]),
            ModelResponse(
                parts=[TextPart(content='world')],
                model_name='command-r7b-12-2024',
                timestamp=IsNow(tz=timezone.utc),
                provider_name='cohere',
            ),
            ModelRequest(parts=[UserPromptPart(content='hello', timestamp=IsNow(tz=timezone.utc))]),
            ModelResponse(
                parts=[TextPart(content='world')],
                model_name='command-r7b-12-2024',
                timestamp=IsNow(tz=timezone.utc),
                provider_name='cohere',
            ),
        ]
    )


async def test_request_simple_usage(allow_model_requests: None):
    c = completion_message(
        AssistantMessageResponse(
            content=[TextAssistantMessageResponseContentItem(text='world')],
            role='assistant',
        ),
        usage=cohere.Usage(
            tokens=cohere.UsageTokens(input_tokens=1, output_tokens=1),
            billed_units=cohere.UsageBilledUnits(input_tokens=1, output_tokens=1),
        ),
    )
    mock_client = MockAsyncClientV2.create_mock(c)
    m = CohereModel('command-r7b-12-2024', provider=CohereProvider(cohere_client=mock_client))
    agent = Agent(m)

    result = await agent.run('Hello')
    assert result.output == 'world'
    assert result.usage() == snapshot(
        RunUsage(
            requests=1,
            input_tokens=1,
            output_tokens=1,
            details={
                'input_tokens': 1,
                'output_tokens': 1,
            },
            cost=Decimal('1.875E-7'),
        )
    )


async def test_request_structured_response(allow_model_requests: None):
    c = completion_message(
        AssistantMessageResponse(
            content=None,
            role='assistant',
            tool_calls=[
                ToolCallV2(
                    id='123',
                    function=ToolCallV2Function(arguments='{"response": [1, 2, 123]}', name='final_result'),
                    type='function',
                )
            ],
        )
    )
    mock_client = MockAsyncClientV2.create_mock(c)
    m = CohereModel('command-r7b-12-2024', provider=CohereProvider(cohere_client=mock_client))
    agent = Agent(m, output_type=list[int])

    result = await agent.run('Hello')
    assert result.output == [1, 2, 123]
    assert result.all_messages() == snapshot(
        [
            ModelRequest(parts=[UserPromptPart(content='Hello', timestamp=IsNow(tz=timezone.utc))]),
            ModelResponse(
                parts=[
                    ToolCallPart(
                        tool_name='final_result',
                        args='{"response": [1, 2, 123]}',
                        tool_call_id='123',
                    )
                ],
                model_name='command-r7b-12-2024',
                timestamp=IsNow(tz=timezone.utc),
                provider_name='cohere',
            ),
            ModelRequest(
                parts=[
                    ToolReturnPart(
                        tool_name='final_result',
                        content='Final result processed.',
                        tool_call_id='123',
                        timestamp=IsNow(tz=timezone.utc),
                    )
                ]
            ),
        ]
    )


async def test_request_tool_call(allow_model_requests: None):
    responses = [
        completion_message(
            AssistantMessageResponse(
                content=None,
                role='assistant',
                tool_calls=[
                    ToolCallV2(
                        id='1',
                        function=ToolCallV2Function(arguments='{"loc_name": "San Fransisco"}', name='get_location'),
                        type='function',
                    )
                ],
            ),
            usage=cohere.Usage(),
        ),
        completion_message(
            AssistantMessageResponse(
                content=None,
                role='assistant',
                tool_calls=[
                    ToolCallV2(
                        id='2',
                        function=ToolCallV2Function(arguments='{"loc_name": "London"}', name='get_location'),
                        type='function',
                    )
                ],
            ),
            usage=cohere.Usage(
                tokens=cohere.UsageTokens(input_tokens=5, output_tokens=3),
                billed_units=cohere.UsageBilledUnits(input_tokens=4, output_tokens=2),
            ),
        ),
        completion_message(
            AssistantMessageResponse(
                content=[TextAssistantMessageResponseContentItem(text='final response')],
                role='assistant',
            )
        ),
    ]
    mock_client = MockAsyncClientV2.create_mock(responses)
    m = CohereModel('command-r7b-12-2024', provider=CohereProvider(cohere_client=mock_client))
    agent = Agent(m, system_prompt='this is the system prompt')

    @agent.tool_plain
    async def get_location(loc_name: str) -> str:
        if loc_name == 'London':
            return json.dumps({'lat': 51, 'lng': 0})
        else:
            raise ModelRetry('Wrong location, please try again')

    result = await agent.run('Hello')
    assert result.output == 'final response'
    assert result.all_messages() == snapshot(
        [
            ModelRequest(
                parts=[
                    SystemPromptPart(content='this is the system prompt', timestamp=IsNow(tz=timezone.utc)),
                    UserPromptPart(content='Hello', timestamp=IsNow(tz=timezone.utc)),
                ]
            ),
            ModelResponse(
                parts=[
                    ToolCallPart(
                        tool_name='get_location',
                        args='{"loc_name": "San Fransisco"}',
                        tool_call_id='1',
                    )
                ],
                model_name='command-r7b-12-2024',
                timestamp=IsNow(tz=timezone.utc),
                provider_name='cohere',
            ),
            ModelRequest(
                parts=[
                    RetryPromptPart(
                        content='Wrong location, please try again',
                        tool_name='get_location',
                        tool_call_id='1',
                        timestamp=IsNow(tz=timezone.utc),
                    )
                ]
            ),
            ModelResponse(
                parts=[
                    ToolCallPart(
                        tool_name='get_location',
                        args='{"loc_name": "London"}',
                        tool_call_id='2',
                    )
                ],
                usage=RequestUsage(input_tokens=5, output_tokens=3, details={'input_tokens': 4, 'output_tokens': 2}),
                model_name='command-r7b-12-2024',
                timestamp=IsNow(tz=timezone.utc),
                provider_name='cohere',
            ),
            ModelRequest(
                parts=[
                    ToolReturnPart(
                        tool_name='get_location',
                        content='{"lat": 51, "lng": 0}',
                        tool_call_id='2',
                        timestamp=IsNow(tz=timezone.utc),
                    )
                ]
            ),
            ModelResponse(
                parts=[TextPart(content='final response')],
                model_name='command-r7b-12-2024',
                timestamp=IsNow(tz=timezone.utc),
                provider_name='cohere',
            ),
        ]
    )
    assert result.usage() == snapshot(
        RunUsage(
            requests=3,
            input_tokens=5,
            output_tokens=3,
            details={'input_tokens': 4, 'output_tokens': 2},
            cost=Decimal('6.375E-7'),
        )
    )


async def test_multimodal(allow_model_requests: None):
    c = completion_message(AssistantMessageResponse(content=[TextAssistantMessageResponseContentItem(text='world')]))
    mock_client = MockAsyncClientV2.create_mock(c)
    m = CohereModel('command-r7b-12-2024', provider=CohereProvider(cohere_client=mock_client))
    agent = Agent(m)

    with pytest.raises(RuntimeError, match='Cohere does not yet support multi-modal inputs.'):
        await agent.run(
            [
                'hello',
                ImageUrl(
                    url='https://t3.ftcdn.net/jpg/00/85/79/92/360_F_85799278_0BBGV9OAdQDTLnKwAPBCcg1J7QtiieJY.jpg'
                ),
            ]
        )


def test_model_status_error(allow_model_requests: None) -> None:
    mock_client = MockAsyncClientV2.create_mock(
        ApiError(
            status_code=500,
            body={'error': 'test error'},
        )
    )
    m = CohereModel('command-r', provider=CohereProvider(cohere_client=mock_client))
    agent = Agent(m)
    with pytest.raises(ModelHTTPError) as exc_info:
        agent.run_sync('hello')
    assert str(exc_info.value) == snapshot("status_code: 500, model_name: command-r, body: {'error': 'test error'}")


@pytest.mark.vcr()
async def test_request_simple_success_with_vcr(allow_model_requests: None, co_api_key: str):
    m = CohereModel('command-r7b-12-2024', provider=CohereProvider(api_key=co_api_key))
    agent = Agent(m)
    result = await agent.run('hello')
    assert result.output == snapshot('Hello! How can I assist you today?')


@pytest.mark.vcr()
async def test_cohere_model_instructions(allow_model_requests: None, co_api_key: str):
    m = CohereModel('command-r7b-12-2024', provider=CohereProvider(api_key=co_api_key))

    def simple_instructions(ctx: RunContext):
        return 'You are a helpful assistant.'

    agent = Agent(m, instructions=simple_instructions)

    result = await agent.run('What is the capital of France?')
    assert result.all_messages() == snapshot(
        [
            ModelRequest(
                parts=[UserPromptPart(content='What is the capital of France?', timestamp=IsDatetime())],
                instructions='You are a helpful assistant.',
            ),
            ModelResponse(
                parts=[
                    TextPart(
                        content="The capital of France is Paris. It is the country's largest city and serves as the economic, cultural, and political center of France. Paris is known for its rich history, iconic landmarks such as the Eiffel Tower and the Louvre Museum, and its significant influence on fashion, cuisine, and the arts."
                    )
                ],
                usage=RequestUsage(
                    input_tokens=542, output_tokens=63, details={'input_tokens': 13, 'output_tokens': 61}
                ),
                model_name='command-r7b-12-2024',
                timestamp=IsDatetime(),
                provider_name='cohere',
            ),
        ]
    )


@pytest.mark.vcr()
async def test_cohere_model_thinking_part(allow_model_requests: None, co_api_key: str, openai_api_key: str):
    with try_import() as imports_successful:
        from pydantic_ai.models.openai import OpenAIResponsesModel, OpenAIResponsesModelSettings
        from pydantic_ai.providers.openai import OpenAIProvider

    if not imports_successful():  # pragma: no cover
        pytest.skip('OpenAI is not installed')

    openai_model = OpenAIResponsesModel('o3-mini', provider=OpenAIProvider(api_key=openai_api_key))
    co_model = CohereModel('command-r7b-12-2024', provider=CohereProvider(api_key=co_api_key))
    agent = Agent(openai_model)

    # We call OpenAI to get the thinking parts, because Google disabled the thoughts in the API.
    # See https://github.com/pydantic/pydantic-ai/issues/793 for more details.
    result = await agent.run(
        'How do I cross the street?',
        model_settings=OpenAIResponsesModelSettings(
            openai_reasoning_effort='high', openai_reasoning_summary='detailed'
        ),
    )
    assert result.all_messages() == snapshot(
        [
            ModelRequest(parts=[UserPromptPart(content='How do I cross the street?', timestamp=IsDatetime())]),
            ModelResponse(
                parts=[
                    IsInstance(ThinkingPart),
                    IsInstance(ThinkingPart),
                    IsInstance(ThinkingPart),
                    IsInstance(ThinkingPart),
                    IsInstance(TextPart),
                ],
                usage=RequestUsage(input_tokens=13, output_tokens=1909, details={'reasoning_tokens': 1472}),
                model_name='o3-mini-2025-01-31',
                timestamp=IsDatetime(),
                provider_name='openai',
                provider_response_id='resp_680739f4ad748191bd11096967c37c8b048efc3f8b2a068e',
            ),
        ]
    )

    result = await agent.run(
        'Considering the way to cross the street, analogously, how do I cross the river?',
        model=co_model,
        message_history=result.all_messages(),
    )
    assert result.all_messages() == snapshot(
        [
            ModelRequest(parts=[UserPromptPart(content='How do I cross the street?', timestamp=IsDatetime())]),
            ModelResponse(
                parts=[
                    IsInstance(ThinkingPart),
                    IsInstance(ThinkingPart),
                    IsInstance(ThinkingPart),
                    IsInstance(ThinkingPart),
                    IsInstance(TextPart),
                ],
                usage=RequestUsage(input_tokens=13, output_tokens=1909, details={'reasoning_tokens': 1472}),
                model_name='o3-mini-2025-01-31',
                timestamp=IsDatetime(),
                provider_name='openai',
                provider_response_id='resp_680739f4ad748191bd11096967c37c8b048efc3f8b2a068e',
            ),
            ModelRequest(
                parts=[
                    UserPromptPart(
                        content='Considering the way to cross the street, analogously, how do I cross the river?',
                        timestamp=IsDatetime(),
                    )
                ]
            ),
            ModelResponse(
                parts=[IsInstance(TextPart)],
                usage=RequestUsage(
                    input_tokens=1457, output_tokens=807, details={'input_tokens': 954, 'output_tokens': 805}
                ),
                model_name='command-r7b-12-2024',
                timestamp=IsDatetime(),
                provider_name='cohere',
            ),
        ]
    )


async def test_cohere_model_builtin_tools(allow_model_requests: None, co_api_key: str):
    m = CohereModel('command-r7b-12-2024', provider=CohereProvider(api_key=co_api_key))
    agent = Agent(m, builtin_tools=[WebSearchTool()])
    with pytest.raises(UserError, match='Cohere does not support built-in tools'):
        await agent.run('Hello')<|MERGE_RESOLUTION|>--- conflicted
+++ resolved
@@ -4,12 +4,8 @@
 from collections.abc import Sequence
 from dataclasses import dataclass
 from datetime import timezone
-<<<<<<< HEAD
 from decimal import Decimal
-from typing import Any, Union, cast
-=======
 from typing import Any, cast
->>>>>>> 6e47a801
 
 import pytest
 from inline_snapshot import snapshot
