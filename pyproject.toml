[build-system]
requires = ["hatchling", "uv-dynamic-versioning>=0.7.0"]
build-backend = "hatchling.build"

[tool.hatch.version]
source = "uv-dynamic-versioning"

[tool.uv-dynamic-versioning]
vcs = "git"
style = "pep440"
bump = true

[project]
name = "pydantic-ai"
dynamic = ["version", "dependencies", "optional-dependencies"]
description = "Agent Framework / shim to use Pydantic with LLMs"
authors = [
    { name = "Samuel Colvin", email = "samuel@pydantic.dev" },
    { name = "Marcelo Trylesinski", email = "marcelotryle@gmail.com" },
    { name = "David Montague", email = "david@pydantic.dev" },
    { name = "Alex Hall", email = "alex@pydantic.dev" },
    { name = "Douwe Maan", email = "douwe@pydantic.dev" },
]
license = "MIT"
readme = "README.md"
classifiers = [
    "Development Status :: 4 - Beta",
    "Programming Language :: Python",
    "Programming Language :: Python :: 3",
    "Programming Language :: Python :: 3 :: Only",
    "Programming Language :: Python :: 3.9",
    "Programming Language :: Python :: 3.10",
    "Programming Language :: Python :: 3.11",
    "Programming Language :: Python :: 3.12",
    "Programming Language :: Python :: 3.13",
    "Intended Audience :: Developers",
    "Intended Audience :: Information Technology",
    "License :: OSI Approved :: MIT License",
    "Operating System :: OS Independent",
    "Topic :: Internet",
    "Topic :: Scientific/Engineering :: Artificial Intelligence",
    "Topic :: Software Development :: Libraries :: Python Modules",
    "Framework :: Pydantic",
    "Framework :: Pydantic :: 2",
]
requires-python = ">=3.9"

[tool.hatch.metadata.hooks.uv-dynamic-versioning]
dependencies = [
    "pydantic-ai-slim[openai,vertexai,google,groq,anthropic,mistral,cohere,bedrock,huggingface,cli,mcp,evals,ag-ui,retries,temporal]=={{ version }}",
]

[tool.hatch.metadata.hooks.uv-dynamic-versioning.optional-dependencies]
examples = ["pydantic-ai-examples=={{ version }}"]
logfire = ["logfire>=3.14.1"]
a2a = ["fasta2a>=0.4.1"]

[project.urls]
Homepage = "https://ai.pydantic.dev"
Source = "https://github.com/pydantic/pydantic-ai"
Documentation = "https://ai.pydantic.dev"
Changelog = "https://github.com/pydantic/pydantic-ai/releases"

[project.scripts]
pai = "pydantic_ai._cli:cli_exit" # TODO remove this when clai has been out for a while

[tool.uv.sources]
pydantic-ai = { workspace = true }
pydantic-ai-slim = { workspace = true }
pydantic-evals = { workspace = true }
pydantic-graph = { workspace = true }
pydantic-ai-examples = { workspace = true }

[tool.uv.workspace]
members = [
    "pydantic_ai_slim",
    "pydantic_evals",
    "pydantic_graph",
    "mcp-run-python",
    "clai",
    "examples",
]

[tool.uv]
default-groups = ["dev", "lint", "docs"]

[dependency-groups]
dev = [
    "anyio>=4.5.0",
    "asgi-lifespan>=2.1.0",
    "devtools>=0.12.2",
    "coverage[toml]>=7.10.3",
    "dirty-equals>=0.9.0",
    "duckduckgo-search>=7.0.0",
    "inline-snapshot>=0.19.3",
    "pytest>=8.3.3",
    "pytest-examples>=0.0.18",
    "pytest-mock>=3.14.0",
    "pytest-pretty>=1.3.0",
    "pytest-recording>=0.13.2",
    "diff-cover>=9.2.0",
    "boto3-stubs[bedrock-runtime]",
    "strict-no-cover @ git+https://github.com/pydantic/strict-no-cover.git@7fc59da2c4dff919db2095a0f0e47101b657131d",
    "pytest-xdist>=3.6.1",
<<<<<<< HEAD
    "pip > 0",
=======
    # Needed for PyCharm users
    "pip>=25.2",
    "genai-prices>=0.0.22",
>>>>>>> 53c23fe7
]
lint = ["mypy>=1.11.2", "pyright>=1.1.390", "ruff>=0.6.9"]
docs = [
    "pydantic-ai[a2a]",
    "black>=24.10.0",
    "mkdocs>=1.6.1",
    "mkdocs-glightbox>=0.4.0",
    "mkdocs-llmstxt>=0.2.0",
    "mkdocs-material[imaging]>=9.5.45",
    "mkdocstrings-python>=1.12.2",
    "griffe-warnings-deprecated>=1.1.0",
]
docs-upload = ["algoliasearch>=4.12.0", "pydantic>=2.10.1"]

[tool.hatch.build.targets.wheel]
only-include = ["/README.md"]

[tool.hatch.build.targets.sdist]
include = ["/README.md", "/Makefile", "/tests"]

[tool.ruff]
line-length = 120
target-version = "py39"
include = [
    "pydantic_ai_slim/**/*.py",
    "pydantic_evals/**/*.py",
    "pydantic_graph/**/*.py",
    "mcp-run-python/**/*.py",
    "examples/**/*.py",
    "clai/**/*.py",
    "tests/**/*.py",
    "docs/**/*.py",
]

[tool.ruff.lint]
extend-select = [
    "Q",
    "RUF100",
    "RUF018", # https://docs.astral.sh/ruff/rules/assignment-in-assert/
    "C90",
    "UP",
    "I",
    "D",
    "TID251",
]
flake8-quotes = { inline-quotes = "single", multiline-quotes = "double" }
mccabe = { max-complexity = 15 }
ignore = [
    "D100", # ignore missing docstring in module
    "D102", # ignore missing docstring in public method
    "D104", # ignore missing docstring in public package
    "D105", # ignore missing docstring in magic methods
    "D107", # ignore missing docstring in __init__ methods
]

[tool.ruff.lint.isort]
combine-as-imports = true
known-first-party = ["pydantic_ai"]
# weird issue with ruff thinking fasta2a is still editable
known-third-party = ["fasta2a"]

[tool.ruff.lint.pydocstyle]
convention = "google"

[tool.ruff.lint.flake8-tidy-imports.banned-api]
"typing.TypedDict".msg = "Use typing_extensions.TypedDict instead."

[tool.ruff.format]
# don't format python in docstrings, pytest-examples takes care of it
docstring-code-format = false
quote-style = "single"

[tool.ruff.lint.per-file-ignores]
"mcp-run-python/**/*.py" = ["D", "TID251"]
"examples/**/*.py" = ["D101", "D103"]
"tests/**/*.py" = ["D"]
"docs/**/*.py" = ["D"]

[tool.pyright]
pythonVersion = "3.12"
typeCheckingMode = "strict"
reportMissingTypeStubs = false
reportUnnecessaryIsInstance = false
reportUnnecessaryTypeIgnoreComment = true
reportMissingModuleSource = false
include = [
    "pydantic_ai_slim",
    "pydantic_evals",
    "pydantic_graph",
    "mcp-run-python",
    "tests",
    "examples",
    "clai",
]
venvPath = '.'
venv = ".venv"
# see https://github.com/microsoft/pyright/issues/7771 - we don't want to error on decorated functions in tests
# which are not otherwise used
executionEnvironments = [
    { root = "tests", reportUnusedFunction = false, reportPrivateImportUsage = false },
]
exclude = [
    "examples/pydantic_ai_examples/weather_agent_gradio.py",
    "mcp-run-python/node_modules",
    "pydantic_ai_slim/pydantic_ai/ext/aci.py", # aci-sdk requires Python 3.10+ so cannot be added as an (optional) dependency
]
extraPaths = ["mcp-run-python/stubs"]

[tool.mypy]
files = "tests/typed_agent.py,tests/typed_graph.py"
strict = true

[tool.pytest.ini_options]
testpaths = ["tests", "docs/.hooks"]
xfail_strict = true
filterwarnings = [
    "error",
    # Issue with python-multipart - we don't want to bump the minimum version of starlette.
    "ignore::PendingDeprecationWarning:starlette",
    # mistralai accesses model_fields on the instance, which is deprecated in Pydantic 2.11.
    "ignore:Accessing the 'model_fields' attribute",
    # boto3
    "ignore::DeprecationWarning:botocore.*",
    "ignore::RuntimeWarning:pydantic_ai.mcp",
    # uvicorn (mcp server)
    "ignore:websockets.legacy is deprecated.*:DeprecationWarning:websockets.legacy",
    "ignore:websockets.server.WebSocketServerProtocol is deprecated:DeprecationWarning",
    # random resource warnings; I suspect these are coming from vendor SDKs when running examples..
    "ignore:unclosed <socket:ResourceWarning",
    "ignore:unclosed event loop:ResourceWarning",
]

# https://coverage.readthedocs.io/en/latest/config.html#run
[tool.coverage.run]
patch = ["subprocess"]
concurrency = ["multiprocessing", "thread"]
# We use a subdirectory for coverage data to avoid noisy coverage data files.
data_file = ".coverage/.coverage"
# required to avoid warnings about files created by create_module fixture
include = [
    "pydantic_ai_slim/**/*.py",
    "pydantic_evals/**/*.py",
    "pydantic_graph/**/*.py",
    "tests/**/*.py",
]
omit = [
    "tests/test_live.py",
    "tests/example_modules/*.py",
    "pydantic_ai_slim/pydantic_ai/ext/aci.py", # aci-sdk requires Python 3.10+ so cannot be added as an (optional) dependency
]
branch = true
# Disable include-ignored warnings as --source is enabled automatically causing a self conflict as per:
# https://github.com/pytest-dev/pytest-cov/issues/532
# https://github.com/pytest-dev/pytest-cov/issues/369
# This prevents coverage being generated by pytest-cov which has direct editor support in VS Code,
# making it super useful to check coverage while writing tests.
disable_warnings = ["include-ignored"]

[tool.coverage.paths]
# Allow CI run assets to be downloaded an replicated locally.
source = [
    ".",
    "/home/runner/work/pydantic-ai/pydantic-ai",
    "/System/Volumes/Data/home/runner/work/pydantic-ai/pydantic-ai"
]

# https://coverage.readthedocs.io/en/latest/config.html#report
[tool.coverage.report]
fail_under = 100
skip_covered = true
show_missing = true
ignore_errors = true
precision = 2
exclude_lines = [
    # `# pragma: no cover` is standard marker for code that's not covered, this will error if code is covered
    'pragma: no cover',
    # use `# pragma: lax no cover` if you want to ignore cases where (some of) the code is covered
    'pragma: lax no cover',
    'raise NotImplementedError',
    'if TYPE_CHECKING:',
    'if typing.TYPE_CHECKING:',
    '@overload',
    '@deprecated',
    '@typing.overload',
    '@abstractmethod',
    '\(Protocol\):$',
    'typing.assert_never',
    '$\s*assert_never\(',
    'if __name__ == .__main__.:',
    'except ImportError as _import_error:',
    '$\s*pass$',
    'assert False',
]

[tool.logfire]
ignore_no_config = true

[tool.inline-snapshot]
format-command = "ruff format --stdin-filename {filename}"

[tool.inline-snapshot.shortcuts]
snap-fix = ["create", "fix"]
snap = ["create"]

[tool.codespell]
# Ref: https://github.com/codespell-project/codespell#using-a-config-file
skip = '.git*,*.svg,*.lock,*.css,*.yaml'
check-hidden = true
# Ignore "formatting" like **L**anguage
ignore-regex = '\*\*[A-Z]\*\*[a-z]+\b'
ignore-words-list = 'asend,aci'<|MERGE_RESOLUTION|>--- conflicted
+++ resolved
@@ -102,13 +102,9 @@
     "boto3-stubs[bedrock-runtime]",
     "strict-no-cover @ git+https://github.com/pydantic/strict-no-cover.git@7fc59da2c4dff919db2095a0f0e47101b657131d",
     "pytest-xdist>=3.6.1",
-<<<<<<< HEAD
-    "pip > 0",
-=======
     # Needed for PyCharm users
     "pip>=25.2",
     "genai-prices>=0.0.22",
->>>>>>> 53c23fe7
 ]
 lint = ["mypy>=1.11.2", "pyright>=1.1.390", "ruff>=0.6.9"]
 docs = [
