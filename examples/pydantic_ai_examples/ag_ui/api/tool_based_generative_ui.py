"""Tool Based Generative UI feature.

No special handling is required for this feature.
"""

from __future__ import annotations

from pydantic_ai import Agent
from pydantic_ai.ui.ag_ui.app import AGUIApp

<<<<<<< HEAD
agent = Agent('openai:gpt-4o-mini')
app = AGUIApp(agent)
=======
agent = Agent('openai:gpt-5-mini')
app = agent.to_ag_ui()
>>>>>>> 5accf0f2
<|MERGE_RESOLUTION|>--- conflicted
+++ resolved
@@ -8,10 +8,5 @@
 from pydantic_ai import Agent
 from pydantic_ai.ui.ag_ui.app import AGUIApp
 
-<<<<<<< HEAD
-agent = Agent('openai:gpt-4o-mini')
-app = AGUIApp(agent)
-=======
 agent = Agent('openai:gpt-5-mini')
-app = agent.to_ag_ui()
->>>>>>> 5accf0f2
+app = AGUIApp(agent)