from __future__ import annotations as _annotations

from collections.abc import AsyncIterator, Awaitable, Callable
from copy import copy
from dataclasses import dataclass, field
from datetime import datetime
from typing import Generic, cast

from pydantic import ValidationError
from typing_extensions import TypeVar

from pydantic_ai._tool_manager import ToolManager

from . import _utils, exceptions, messages as _messages, models
from ._output import (
    OutputDataT_inv,
    OutputSchema,
    OutputValidator,
    OutputValidatorFunc,
    PlainTextOutputSchema,
    TextOutputSchema,
    ToolOutputSchema,
)
from ._run_context import AgentDepsT, RunContext
from .messages import AgentStreamEvent
from .output import (
    OutputDataT,
    ToolOutput,
)
from .usage import RunUsage, UsageLimits

__all__ = (
    'OutputDataT',
    'OutputDataT_inv',
    'ToolOutput',
    'OutputValidatorFunc',
)


T = TypeVar('T')
"""An invariant TypeVar."""


@dataclass
class AgentStream(Generic[AgentDepsT, OutputDataT]):
    _raw_stream_response: models.StreamedResponse
    _output_schema: OutputSchema[OutputDataT]
    _model_request_parameters: models.ModelRequestParameters
    _output_validators: list[OutputValidator[AgentDepsT, OutputDataT]]
    _run_ctx: RunContext[AgentDepsT]
    _usage_limits: UsageLimits | None
    _tool_manager: ToolManager[AgentDepsT]

    _agent_stream_iterator: AsyncIterator[AgentStreamEvent] | None = field(default=None, init=False)
<<<<<<< HEAD
    _final_result_event: FinalResultEvent | None = field(default=None, init=False)
    _initial_run_ctx_usage: RunUsage = field(init=False)
=======
    _initial_run_ctx_usage: Usage = field(init=False)
>>>>>>> 57454023

    def __post_init__(self):
        self._initial_run_ctx_usage = copy(self._run_ctx.usage)

    async def stream_output(self, *, debounce_by: float | None = 0.1) -> AsyncIterator[OutputDataT]:
        """Asynchronously stream the (validated) agent outputs."""
        async for response in self.stream_responses(debounce_by=debounce_by):
            if self._raw_stream_response.final_result_event is not None:
                try:
                    yield await self._validate_response(response, allow_partial=True)
                except ValidationError:
                    pass
        if self._raw_stream_response.final_result_event is not None:  # pragma: no branch
            yield await self._validate_response(self._raw_stream_response.get())

    async def stream_responses(self, *, debounce_by: float | None = 0.1) -> AsyncIterator[_messages.ModelResponse]:
        """Asynchronously stream the (unvalidated) model responses for the agent."""
        # if the message currently has any parts with content, yield before streaming
        msg = self._raw_stream_response.get()
        for part in msg.parts:
            if part.has_content():
                yield msg
                break

        async with _utils.group_by_temporal(self, debounce_by) as group_iter:
            async for _items in group_iter:
                yield self._raw_stream_response.get()  # current state of the response

    async def stream_text(self, *, delta: bool = False, debounce_by: float | None = 0.1) -> AsyncIterator[str]:
        """Stream the text result as an async iterable.

        !!! note
            Result validators will NOT be called on the text result if `delta=True`.

        Args:
            delta: if `True`, yield each chunk of text as it is received, if `False` (default), yield the full text
                up to the current point.
            debounce_by: by how much (if at all) to debounce/group the response chunks by. `None` means no debouncing.
                Debouncing is particularly important for long structured responses to reduce the overhead of
                performing validation as each token is received.
        """
        if not isinstance(self._output_schema, PlainTextOutputSchema):
            raise exceptions.UserError('stream_text() can only be used with text responses')

        if delta:
            async for text in self._stream_response_text(delta=True, debounce_by=debounce_by):
                yield text
        else:
            async for text in self._stream_response_text(delta=False, debounce_by=debounce_by):
                for validator in self._output_validators:
                    text = await validator.validate(text, self._run_ctx)  # pragma: no cover
                yield text

    def get(self) -> _messages.ModelResponse:
        """Get the current state of the response."""
        return self._raw_stream_response.get()

    def usage(self) -> RunUsage:
        """Return the usage of the whole run.

        !!! note
            This won't return the full usage until the stream is finished.
        """
        return self._initial_run_ctx_usage + self._raw_stream_response.usage()

    def timestamp(self) -> datetime:
        """Get the timestamp of the response."""
        return self._raw_stream_response.timestamp

    async def get_output(self) -> OutputDataT:
        """Stream the whole response, validate the output and return it."""
        async for _ in self:
            pass

        return await self._validate_response(self._raw_stream_response.get())

    async def _validate_response(self, message: _messages.ModelResponse, *, allow_partial: bool = False) -> OutputDataT:
        """Validate a structured result message."""
        final_result_event = self._raw_stream_response.final_result_event
        if final_result_event is None:
            raise exceptions.UnexpectedModelBehavior('Invalid response, unable to find output')  # pragma: no cover

        output_tool_name = final_result_event.tool_name

        if isinstance(self._output_schema, ToolOutputSchema) and output_tool_name is not None:
            tool_call = next(
                (
                    part
                    for part in message.parts
                    if isinstance(part, _messages.ToolCallPart) and part.tool_name == output_tool_name
                ),
                None,
            )
            if tool_call is None:
                raise exceptions.UnexpectedModelBehavior(  # pragma: no cover
                    f'Invalid response, unable to find tool call for {output_tool_name!r}'
                )
            return await self._tool_manager.handle_call(
                tool_call, allow_partial=allow_partial, wrap_validation_errors=False
            )
        elif deferred_tool_calls := self._tool_manager.get_deferred_tool_calls(message.parts):
            if not self._output_schema.allows_deferred_tool_calls:
                raise exceptions.UserError(
                    'A deferred tool call was present, but `DeferredToolCalls` is not among output types. To resolve this, add `DeferredToolCalls` to the list of output types for this agent.'
                )
            return cast(OutputDataT, deferred_tool_calls)
        elif isinstance(self._output_schema, TextOutputSchema):
            text = '\n\n'.join(x.content for x in message.parts if isinstance(x, _messages.TextPart))

            result_data = await self._output_schema.process(
                text, self._run_ctx, allow_partial=allow_partial, wrap_validation_errors=False
            )
            for validator in self._output_validators:
                result_data = await validator.validate(result_data, self._run_ctx)
            return result_data
        else:
            raise exceptions.UnexpectedModelBehavior(  # pragma: no cover
                'Invalid response, unable to process text output'
            )

    async def _stream_response_text(
        self, *, delta: bool = False, debounce_by: float | None = 0.1
    ) -> AsyncIterator[str]:
        """Stream the response as an async iterable of text."""

        # Define a "merged" version of the iterator that will yield items that have already been retrieved
        # and items that we receive while streaming. We define a dedicated async iterator for this so we can
        # pass the combined stream to the group_by_temporal function within `_stream_text_deltas` below.
        async def _stream_text_deltas_ungrouped() -> AsyncIterator[tuple[str, int]]:
            # yields tuples of (text_content, part_index)
            # we don't currently make use of the part_index, but in principle this may be useful
            # so we retain it here for now to make possible future refactors simpler
            msg = self._raw_stream_response.get()
            for i, part in enumerate(msg.parts):
                if isinstance(part, _messages.TextPart) and part.content:
                    yield part.content, i

            async for event in self._raw_stream_response:
                if (
                    isinstance(event, _messages.PartStartEvent)
                    and isinstance(event.part, _messages.TextPart)
                    and event.part.content
                ):
                    yield event.part.content, event.index  # pragma: no cover
                elif (  # pragma: no branch
                    isinstance(event, _messages.PartDeltaEvent)
                    and isinstance(event.delta, _messages.TextPartDelta)
                    and event.delta.content_delta
                ):
                    yield event.delta.content_delta, event.index

        async def _stream_text_deltas() -> AsyncIterator[str]:
            async with _utils.group_by_temporal(_stream_text_deltas_ungrouped(), debounce_by) as group_iter:
                async for items in group_iter:
                    # Note: we are currently just dropping the part index on the group here
                    yield ''.join([content for content, _ in items])

        if delta:
            async for text in _stream_text_deltas():
                yield text
        else:
            # a quick benchmark shows it's faster to build up a string with concat when we're
            # yielding at each step
            deltas: list[str] = []
            async for text in _stream_text_deltas():
                deltas.append(text)
                yield ''.join(deltas)

    def __aiter__(self) -> AsyncIterator[AgentStreamEvent]:
        """Stream [`AgentStreamEvent`][pydantic_ai.messages.AgentStreamEvent]s."""
        if self._agent_stream_iterator is None:
            self._agent_stream_iterator = _get_usage_checking_stream_response(
                self._raw_stream_response, self._usage_limits, self.usage
            )

        return self._agent_stream_iterator


@dataclass
class StreamedRunResult(Generic[AgentDepsT, OutputDataT]):
    """Result of a streamed run that returns structured data via a tool call."""

    _all_messages: list[_messages.ModelMessage]
    _new_message_index: int

    _stream_response: AgentStream[AgentDepsT, OutputDataT]
    _on_complete: Callable[[], Awaitable[None]]

    is_complete: bool = field(default=False, init=False)
    """Whether the stream has all been received.

    This is set to `True` when one of
    [`stream`][pydantic_ai.result.StreamedRunResult.stream],
    [`stream_text`][pydantic_ai.result.StreamedRunResult.stream_text],
    [`stream_structured`][pydantic_ai.result.StreamedRunResult.stream_structured] or
    [`get_output`][pydantic_ai.result.StreamedRunResult.get_output] completes.
    """

    def all_messages(self, *, output_tool_return_content: str | None = None) -> list[_messages.ModelMessage]:
        """Return the history of _messages.

        Args:
            output_tool_return_content: The return content of the tool call to set in the last message.
                This provides a convenient way to modify the content of the output tool call if you want to continue
                the conversation and want to set the response to the output tool call. If `None`, the last message will
                not be modified.

        Returns:
            List of messages.
        """
        # this is a method to be consistent with the other methods
        if output_tool_return_content is not None:
            raise NotImplementedError('Setting output tool return content is not supported for this result type.')
        return self._all_messages

    def all_messages_json(self, *, output_tool_return_content: str | None = None) -> bytes:  # pragma: no cover
        """Return all messages from [`all_messages`][pydantic_ai.result.StreamedRunResult.all_messages] as JSON bytes.

        Args:
            output_tool_return_content: The return content of the tool call to set in the last message.
                This provides a convenient way to modify the content of the output tool call if you want to continue
                the conversation and want to set the response to the output tool call. If `None`, the last message will
                not be modified.

        Returns:
            JSON bytes representing the messages.
        """
        return _messages.ModelMessagesTypeAdapter.dump_json(
            self.all_messages(output_tool_return_content=output_tool_return_content)
        )

    def new_messages(
        self, *, output_tool_return_content: str | None = None
    ) -> list[_messages.ModelMessage]:  # pragma: no cover
        """Return new messages associated with this run.

        Messages from older runs are excluded.

        Args:
            output_tool_return_content: The return content of the tool call to set in the last message.
                This provides a convenient way to modify the content of the output tool call if you want to continue
                the conversation and want to set the response to the output tool call. If `None`, the last message will
                not be modified.

        Returns:
            List of new messages.
        """
        return self.all_messages(output_tool_return_content=output_tool_return_content)[self._new_message_index :]

    def new_messages_json(self, *, output_tool_return_content: str | None = None) -> bytes:  # pragma: no cover
        """Return new messages from [`new_messages`][pydantic_ai.result.StreamedRunResult.new_messages] as JSON bytes.

        Args:
            output_tool_return_content: The return content of the tool call to set in the last message.
                This provides a convenient way to modify the content of the output tool call if you want to continue
                the conversation and want to set the response to the output tool call. If `None`, the last message will
                not be modified.

        Returns:
            JSON bytes representing the new messages.
        """
        return _messages.ModelMessagesTypeAdapter.dump_json(
            self.new_messages(output_tool_return_content=output_tool_return_content)
        )

    async def stream(self, *, debounce_by: float | None = 0.1) -> AsyncIterator[OutputDataT]:
        """Stream the response as an async iterable.

        The pydantic validator for structured data will be called in
        [partial mode](https://docs.pydantic.dev/dev/concepts/experimental/#partial-validation)
        on each iteration.

        Args:
            debounce_by: by how much (if at all) to debounce/group the response chunks by. `None` means no debouncing.
                Debouncing is particularly important for long structured responses to reduce the overhead of
                performing validation as each token is received.

        Returns:
            An async iterable of the response data.
        """
        async for output in self._stream_response.stream_output(debounce_by=debounce_by):
            yield output
        await self._marked_completed(self._stream_response.get())

    async def stream_text(self, *, delta: bool = False, debounce_by: float | None = 0.1) -> AsyncIterator[str]:
        """Stream the text result as an async iterable.

        !!! note
            Result validators will NOT be called on the text result if `delta=True`.

        Args:
            delta: if `True`, yield each chunk of text as it is received, if `False` (default), yield the full text
                up to the current point.
            debounce_by: by how much (if at all) to debounce/group the response chunks by. `None` means no debouncing.
                Debouncing is particularly important for long structured responses to reduce the overhead of
                performing validation as each token is received.
        """
        async for text in self._stream_response.stream_text(delta=delta, debounce_by=debounce_by):
            yield text
        await self._marked_completed(self._stream_response.get())

    async def stream_structured(
        self, *, debounce_by: float | None = 0.1
    ) -> AsyncIterator[tuple[_messages.ModelResponse, bool]]:
        """Stream the response as an async iterable of Structured LLM Messages.

        Args:
            debounce_by: by how much (if at all) to debounce/group the response chunks by. `None` means no debouncing.
                Debouncing is particularly important for long structured responses to reduce the overhead of
                performing validation as each token is received.

        Returns:
            An async iterable of the structured response message and whether that is the last message.
        """
        # if the message currently has any parts with content, yield before streaming
        async for msg in self._stream_response.stream_responses(debounce_by=debounce_by):
            yield msg, False

        msg = self._stream_response.get()
        yield msg, True

        await self._marked_completed(msg)

    async def get_output(self) -> OutputDataT:
        """Stream the whole response, validate and return it."""
        output = await self._stream_response.get_output()
        await self._marked_completed(self._stream_response.get())
        return output

<<<<<<< HEAD
    @deprecated('`get_data` is deprecated, use `get_output` instead.')
    async def get_data(self) -> OutputDataT:
        return await self.get_output()

    def usage(self) -> RunUsage:
=======
    def usage(self) -> Usage:
>>>>>>> 57454023
        """Return the usage of the whole run.

        !!! note
            This won't return the full usage until the stream is finished.
        """
        return self._stream_response.usage()

    def timestamp(self) -> datetime:
        """Get the timestamp of the response."""
        return self._stream_response.timestamp()

    async def validate_structured_output(
        self, message: _messages.ModelResponse, *, allow_partial: bool = False
    ) -> OutputDataT:
        """Validate a structured result message."""
        return await self._stream_response._validate_response(  # pyright: ignore[reportPrivateUsage]
            message, allow_partial=allow_partial
        )

    async def _marked_completed(self, message: _messages.ModelResponse) -> None:
        self.is_complete = True
        self._all_messages.append(message)
        await self._on_complete()


@dataclass(repr=False)
class FinalResult(Generic[OutputDataT]):
    """Marker class storing the final output of an agent run and associated metadata."""

    output: OutputDataT
    """The final result data."""
    tool_name: str | None = None
    """Name of the final output tool; `None` if the output came from unstructured text content."""
    tool_call_id: str | None = None
    """ID of the tool call that produced the final output; `None` if the output came from unstructured text content."""

    __repr__ = _utils.dataclasses_no_defaults_repr


def _get_usage_checking_stream_response(
    stream_response: models.StreamedResponse,
    limits: UsageLimits | None,
<<<<<<< HEAD
    get_usage: Callable[[], RunUsage],
) -> AsyncIterable[_messages.ModelResponseStreamEvent]:
=======
    get_usage: Callable[[], Usage],
) -> AsyncIterator[AgentStreamEvent]:
>>>>>>> 57454023
    if limits is not None and limits.has_token_limits():

        async def _usage_checking_iterator():
            async for item in stream_response:
                limits.check_tokens(get_usage())
                yield item

        return _usage_checking_iterator()
    else:
        # TODO: Use `return aiter(stream_response)` once we drop support for Python 3.9
        async def _iterator():
            async for item in stream_response:
                yield item

        return _iterator()<|MERGE_RESOLUTION|>--- conflicted
+++ resolved
@@ -22,7 +22,7 @@
     ToolOutputSchema,
 )
 from ._run_context import AgentDepsT, RunContext
-from .messages import AgentStreamEvent
+from .messages import AgentStreamEvent, FinalResultEvent
 from .output import (
     OutputDataT,
     ToolOutput,
@@ -52,12 +52,8 @@
     _tool_manager: ToolManager[AgentDepsT]
 
     _agent_stream_iterator: AsyncIterator[AgentStreamEvent] | None = field(default=None, init=False)
-<<<<<<< HEAD
     _final_result_event: FinalResultEvent | None = field(default=None, init=False)
     _initial_run_ctx_usage: RunUsage = field(init=False)
-=======
-    _initial_run_ctx_usage: Usage = field(init=False)
->>>>>>> 57454023
 
     def __post_init__(self):
         self._initial_run_ctx_usage = copy(self._run_ctx.usage)
@@ -387,15 +383,7 @@
         await self._marked_completed(self._stream_response.get())
         return output
 
-<<<<<<< HEAD
-    @deprecated('`get_data` is deprecated, use `get_output` instead.')
-    async def get_data(self) -> OutputDataT:
-        return await self.get_output()
-
     def usage(self) -> RunUsage:
-=======
-    def usage(self) -> Usage:
->>>>>>> 57454023
         """Return the usage of the whole run.
 
         !!! note
@@ -438,13 +426,8 @@
 def _get_usage_checking_stream_response(
     stream_response: models.StreamedResponse,
     limits: UsageLimits | None,
-<<<<<<< HEAD
     get_usage: Callable[[], RunUsage],
-) -> AsyncIterable[_messages.ModelResponseStreamEvent]:
-=======
-    get_usage: Callable[[], Usage],
 ) -> AsyncIterator[AgentStreamEvent]:
->>>>>>> 57454023
     if limits is not None and limits.has_token_limits():
 
         async def _usage_checking_iterator():
