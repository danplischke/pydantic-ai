from __future__ import annotations as _annotations

import dataclasses
from collections.abc import Sequence
from dataclasses import field
from typing import TYPE_CHECKING, Generic

from opentelemetry.trace import NoOpTracer, Tracer
from typing_extensions import TypeVar

from pydantic_ai._instrumentation import DEFAULT_INSTRUMENTATION_VERSION

from . import _utils, messages as _messages

if TYPE_CHECKING:
    from .models import Model
    from .result import RunUsage

AgentDepsT = TypeVar('AgentDepsT', default=None, contravariant=True)
"""Type variable for agent dependencies."""


@dataclasses.dataclass(repr=False, kw_only=True)
class RunContext(Generic[AgentDepsT]):
    """Information about the current call."""

    deps: AgentDepsT
    """Dependencies for the agent."""
    model: Model
    """The model used in this run."""
    usage: RunUsage
    """LLM usage associated with the run."""
    prompt: str | Sequence[_messages.UserContent] | None = None
    """The original user prompt passed to the run."""
    messages: list[_messages.ModelMessage] = field(default_factory=list[_messages.ModelMessage])
    """Messages exchanged in the conversation so far."""
    tracer: Tracer = field(default_factory=NoOpTracer)
    """The tracer to use for tracing the run."""
    trace_include_content: bool = False
    """Whether to include the content of the messages in the trace."""
<<<<<<< HEAD
    retries: dict[str, int] = field(default_factory=dict[str, int])
=======
    instrumentation_version: int = DEFAULT_INSTRUMENTATION_VERSION
    """Instrumentation settings version, if instrumentation is enabled."""
    retries: dict[str, int] = field(default_factory=dict)
>>>>>>> efaf6be5
    """Number of retries for each tool so far."""
    tool_call_id: str | None = None
    """The ID of the tool call."""
    tool_name: str | None = None
    """Name of the tool being called."""
    retry: int = 0
    """Number of retries of this tool so far."""
    max_retries: int = 0
    """The maximum number of retries of this tool."""
    run_step: int = 0
    """The current step in the run."""
    tool_call_approved: bool = False
    """Whether a tool call that required approval has now been approved."""

    @property
    def last_attempt(self) -> bool:
        """Whether this is the last attempt at running this tool before an error is raised."""
        return self.retry == self.max_retries

    __repr__ = _utils.dataclasses_no_defaults_repr<|MERGE_RESOLUTION|>--- conflicted
+++ resolved
@@ -38,13 +38,9 @@
     """The tracer to use for tracing the run."""
     trace_include_content: bool = False
     """Whether to include the content of the messages in the trace."""
-<<<<<<< HEAD
-    retries: dict[str, int] = field(default_factory=dict[str, int])
-=======
     instrumentation_version: int = DEFAULT_INSTRUMENTATION_VERSION
     """Instrumentation settings version, if instrumentation is enabled."""
-    retries: dict[str, int] = field(default_factory=dict)
->>>>>>> efaf6be5
+    retries: dict[str, int] = field(default_factory=dict[str, int])
     """Number of retries for each tool so far."""
     tool_call_id: str | None = None
     """The ID of the tool call."""
