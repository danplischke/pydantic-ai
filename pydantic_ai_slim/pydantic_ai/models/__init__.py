--- conflicted
+++ resolved
@@ -522,13 +522,8 @@
     final_result_event: FinalResultEvent | None = field(default=None, init=False)
 
     _parts_manager: ModelResponsePartsManager = field(default_factory=ModelResponsePartsManager, init=False)
-<<<<<<< HEAD
-    _event_iterator: AsyncIterator[ModelResponseStreamEvent] | None = field(default=None, init=False)
+    _event_iterator: AsyncIterator[AgentStreamEvent] | None = field(default=None, init=False)
     _usage: RequestUsage = field(default_factory=RequestUsage, init=False)
-=======
-    _event_iterator: AsyncIterator[AgentStreamEvent] | None = field(default=None, init=False)
-    _usage: Usage = field(default_factory=Usage, init=False)
->>>>>>> 57454023
 
     def __aiter__(self) -> AsyncIterator[AgentStreamEvent]:
         """Stream the response as an async iterable of [`AgentStreamEvent`][pydantic_ai.messages.AgentStreamEvent]s.
